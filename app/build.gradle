apply plugin: 'com.android.application'
apply plugin: 'com.google.gms.google-services'

android {
    compileSdkVersion 21
    buildToolsVersion "21.1.2"

    defaultConfig {
        applicationId "com.example.android.sunshine.app"
        minSdkVersion 10
        targetSdkVersion 21
        versionCode 1
        versionName "1.0"
    }
    buildTypes {
        release {
            minifyEnabled false
            proguardFiles getDefaultProguardFile('proguard-android.txt'), 'proguard-rules.pro'
        }
    }
}

dependencies {
    compile fileTree(dir: 'libs', include: ['*.jar'])
    compile 'com.github.bumptech.glide:glide:3.5.2'
<<<<<<< HEAD
    compile 'com.android.support:support-annotations:22.2.0'
    compile 'com.android.support:gridlayout-v7:22.2.0'
    compile 'com.android.support:cardview-v7:22.2.0'
    compile 'com.android.support:appcompat-v7:22.2.0'
    compile 'com.android.support:design:22.2.0'
    compile 'com.android.support:recyclerview-v7:22.2.0'
    compile 'com.google.android.gms:play-services-gcm:7.0.0'
=======
    compile 'com.android.support:appcompat-v7:22.1.0'
    compile 'com.android.support:support-annotations:22.1.0'
    compile 'com.android.support:gridlayout-v7:22.1.0'
    compile 'com.android.support:cardview-v7:22.1.1'
    compile 'com.android.support:recyclerview-v7:22.1.1'
    compile 'com.google.android.gms:play-services-gcm:7.5.0'
>>>>>>> 4d84fc3f
}<|MERGE_RESOLUTION|>--- conflicted
+++ resolved
@@ -23,20 +23,11 @@
 dependencies {
     compile fileTree(dir: 'libs', include: ['*.jar'])
     compile 'com.github.bumptech.glide:glide:3.5.2'
-<<<<<<< HEAD
     compile 'com.android.support:support-annotations:22.2.0'
     compile 'com.android.support:gridlayout-v7:22.2.0'
     compile 'com.android.support:cardview-v7:22.2.0'
     compile 'com.android.support:appcompat-v7:22.2.0'
     compile 'com.android.support:design:22.2.0'
     compile 'com.android.support:recyclerview-v7:22.2.0'
-    compile 'com.google.android.gms:play-services-gcm:7.0.0'
-=======
-    compile 'com.android.support:appcompat-v7:22.1.0'
-    compile 'com.android.support:support-annotations:22.1.0'
-    compile 'com.android.support:gridlayout-v7:22.1.0'
-    compile 'com.android.support:cardview-v7:22.1.1'
-    compile 'com.android.support:recyclerview-v7:22.1.1'
     compile 'com.google.android.gms:play-services-gcm:7.5.0'
->>>>>>> 4d84fc3f
 }