--- conflicted
+++ resolved
@@ -113,8 +113,6 @@
                 <category android:name="com.example.android.sunshine.app" />
             </intent-filter>
         </receiver>
-<<<<<<< HEAD
-
         <!-- Today Widget -->
         <receiver
             android:name=".widget.TodayWidgetProvider"
@@ -125,7 +123,6 @@
             <meta-data android:name="android.appwidget.provider"
                 android:resource="@xml/widget_info_today" />
         </receiver>
-=======
         <service
             android:name="gcm.MyGcmListenerService"
             android:exported="false" >
@@ -144,7 +141,6 @@
             android:name=".gcm.RegistrationIntentService"
             android:exported="false" >
         </service>
->>>>>>> 06fd72f6
     </application>
 
 </manifest>