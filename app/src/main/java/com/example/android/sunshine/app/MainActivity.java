/*
 * Copyright (C) 2015 The Android Open Source Project
 *
 * Licensed under the Apache License, Version 2.0 (the "License");
 * you may not use this file except in compliance with the License.
 * You may obtain a copy of the License at
 *
 *      http://www.apache.org/licenses/LICENSE-2.0
 *
 * Unless required by applicable law or agreed to in writing, software
 * distributed under the License is distributed on an "AS IS" BASIS,
 * WITHOUT WARRANTIES OR CONDITIONS OF ANY KIND, either express or implied.
 * See the License for the specific language governing permissions and
 * limitations under the License.
 */
package com.example.android.sunshine.app;

import android.content.Intent;
import android.content.SharedPreferences;
import android.net.Uri;
import android.os.Bundle;
import android.preference.PreferenceManager;
import android.support.v7.app.ActionBarActivity;
import android.util.Log;
import android.view.Menu;
import android.view.MenuItem;

import com.example.android.sunshine.app.gcm.RegistrationIntentService;
import com.example.android.sunshine.app.sync.SunshineSyncAdapter;
import com.google.android.gms.common.ConnectionResult;
import com.google.android.gms.common.GoogleApiAvailability;

public class MainActivity extends ActionBarActivity implements ForecastFragment.Callback {

    private final String LOG_TAG = MainActivity.class.getSimpleName();
    private static final String DETAILFRAGMENT_TAG = "DFTAG";
    private final static int PLAY_SERVICES_RESOLUTION_REQUEST = 9000;
<<<<<<< HEAD
    public static final String PROPERTY_REG_ID = "registration_id";
    private static final String PROPERTY_APP_VERSION = "appVersion";

    /**
     * Substitute you own sender ID here. This is the project number you got
     * from the API Console.
     */
    String SENDER_ID = "Your-Sender-ID";
=======
    public static final String SENT_TOKEN_TO_SERVER = "sentTokenToServer";
>>>>>>> b6d88a89

    private boolean mTwoPane;
    private String mLocation;

    @Override
    protected void onCreate(Bundle savedInstanceState) {
        super.onCreate(savedInstanceState);
        mLocation = Utility.getPreferredLocation(this);

        setContentView(R.layout.activity_main);
        if (findViewById(R.id.weather_detail_container) != null) {
            // The detail container view will be present only in the large-screen layouts
            // (res/layout-sw600dp). If this view is present, then the activity should be
            // in two-pane mode.
            mTwoPane = true;
            // In two-pane mode, show the detail view in this activity by
            // adding or replacing the detail fragment using a
            // fragment transaction.
            if (savedInstanceState == null) {
                getSupportFragmentManager().beginTransaction()
                        .replace(R.id.weather_detail_container, new DetailFragment(), DETAILFRAGMENT_TAG)
                        .commit();
            }
        } else {
            mTwoPane = false;
            getSupportActionBar().setElevation(0f);
        }

        ForecastFragment forecastFragment =  ((ForecastFragment)getSupportFragmentManager()
                .findFragmentById(R.id.fragment_forecast));
        forecastFragment.setUseTodayLayout(!mTwoPane);

        SunshineSyncAdapter.initializeSyncAdapter(this);

        // If Google Play Services is up to date, we'll want to register GCM. If it is not, we'll
        // skip the registration and this device will not receive any downstream messages from
        // our fake server. Because weather alerts are not a core feature of the app, this should
        // not affect the behavior of the app, from a user perspective.
        if (checkPlayServices()) {
<<<<<<< HEAD
            mGcm = GoogleCloudMessaging.getInstance(this);
            String regId = getRegistrationId(this);

            if (SENDER_ID.equals("Your-Sender-ID")) {
                new AlertDialog.Builder(this)
                .setTitle("Needs Sender ID")
                .setMessage("GCM will not function in Sunshine until you replace your Sender ID with a Sender ID from the Google Developers Console.")
                .setPositiveButton(android.R.string.ok, null)
                .create().show();
            } else if (regId.isEmpty()) {
                registerInBackground(this);
=======
            // Because this is the initial creation of the app, we'll want to be certain we have
            // a token. If we do not, then we will start the IntentService that will register this
            // application with GCM.
            SharedPreferences sharedPreferences =
                    PreferenceManager.getDefaultSharedPreferences(this);
            boolean sentToken = sharedPreferences.getBoolean(SENT_TOKEN_TO_SERVER, false);
            if (!sentToken) {
                Intent intent = new Intent(this, RegistrationIntentService.class);
                startService(intent);
>>>>>>> b6d88a89
            }
        }
    }

    @Override
    public boolean onCreateOptionsMenu(Menu menu) {
        // Inflate the menu; this adds items to the action bar if it is present.
        getMenuInflater().inflate(R.menu.main, menu);
        return true;
    }

    @Override
    public boolean onOptionsItemSelected(MenuItem item) {
        // Handle action bar item clicks here. The action bar will
        // automatically handle clicks on the Home/Up button, so long
        // as you specify a parent activity in AndroidManifest.xml.
        int id = item.getItemId();

        //noinspection SimplifiableIfStatement
        if (id == R.id.action_settings) {
            startActivity(new Intent(this, SettingsActivity.class));
            return true;
        }

        return super.onOptionsItemSelected(item);
    }

    @Override
    protected void onResume() {
        super.onResume();
        String location = Utility.getPreferredLocation( this );
        // update the location in our second pane using the fragment manager
            if (location != null && !location.equals(mLocation)) {
            ForecastFragment ff = (ForecastFragment)getSupportFragmentManager().findFragmentById(R.id.fragment_forecast);
            if ( null != ff ) {
                ff.onLocationChanged();
            }
            DetailFragment df = (DetailFragment)getSupportFragmentManager().findFragmentByTag(DETAILFRAGMENT_TAG);
            if ( null != df ) {
                df.onLocationChanged(location);
            }
            mLocation = location;
        }
    }

    @Override
    public void onItemSelected(Uri contentUri) {
        if (mTwoPane) {
            // In two-pane mode, show the detail view in this activity by
            // adding or replacing the detail fragment using a
            // fragment transaction.
            Bundle args = new Bundle();
            args.putParcelable(DetailFragment.DETAIL_URI, contentUri);

            DetailFragment fragment = new DetailFragment();
            fragment.setArguments(args);

            getSupportFragmentManager().beginTransaction()
                    .replace(R.id.weather_detail_container, fragment, DETAILFRAGMENT_TAG)
                    .commit();
        } else {
            Intent intent = new Intent(this, DetailActivity.class)
                    .setData(contentUri);
            startActivity(intent);
        }
    }

    /**
     * Check the device to make sure it has the Google Play Services APK. If
     * it doesn't, display a dialog that allows users to download the APK from
     * the Google Play Store or enable it in the device's system settings.
     */
    private boolean checkPlayServices() {
        GoogleApiAvailability apiAvailability = GoogleApiAvailability.getInstance();
        int resultCode = apiAvailability.isGooglePlayServicesAvailable(this);
        if (resultCode != ConnectionResult.SUCCESS) {
            if (apiAvailability.isUserResolvableError(resultCode)) {
                apiAvailability.getErrorDialog(this, resultCode,
                        PLAY_SERVICES_RESOLUTION_REQUEST).show();
            } else {
                Log.i(LOG_TAG, "This device is not supported.");
                finish();
            }
            return false;
        }
        return true;
    }
<<<<<<< HEAD

    /**
     * Gets the current registration ID for application on GCM service.
     * <p>
     * If result is empty, the app needs to register.
     *
     * @return registration ID, or empty string if there is no existing
     *         registration ID.
     */
    private String getRegistrationId(Context context) {
        final SharedPreferences prefs = getGCMPreferences(context);
        String registrationId = prefs.getString(PROPERTY_REG_ID, "");
        if (registrationId.isEmpty()) {
            Log.i(LOG_TAG, "GCM Registration not found.");
            return "";
        }

        // Check if app was updated; if so, it must clear the registration ID
        // since the existing registration ID is not guaranteed to work with
        // the new app version.
        int registeredVersion = prefs.getInt(PROPERTY_APP_VERSION, Integer.MIN_VALUE);
        int currentVersion = getAppVersion(context);
        if (registeredVersion != currentVersion) {
            Log.i(LOG_TAG, "App version changed.");
            return "";
        }
        return registrationId;
    }

    /**
     * @return Application's {@code SharedPreferences}.
     */
    private SharedPreferences getGCMPreferences(Context context) {
        // Sunshine persists the registration ID in shared preferences, but
        // how you store the registration ID in your app is up to you. Just make sure
        // that it is private!
        return getSharedPreferences(MainActivity.class.getSimpleName(), Context.MODE_PRIVATE);
    }

    /**
     * @return Application's version code from the {@code PackageManager}.
     */
    private static int getAppVersion(Context context) {
        try {
            PackageInfo packageInfo = context.getPackageManager()
                    .getPackageInfo(context.getPackageName(), 0);
            return packageInfo.versionCode;
        } catch (PackageManager.NameNotFoundException e) {
            // Should never happen. WHAT DID YOU DO?!?!
            throw new RuntimeException("Could not get package name: " + e);
        }
    }

    /**
     * Registers the application with GCM servers asynchronously.
     * <p>
     * Stores the registration ID and app versionCode in the application's
     * shared preferences.
     */
    private void registerInBackground(final Context context) {
        new AsyncTask<Void, Void, Void>() {
            @Override
            protected Void doInBackground(Void... params) {
                String msg = "";
                try {
                    if (mGcm == null) {
                        mGcm = GoogleCloudMessaging.getInstance(context);
                    }
                    String regId = mGcm.register(SENDER_ID);
                    msg = "Device registered, registration ID=" + regId;

                    // You should send the registration ID to your server over HTTP,
                    // so it can use GCM/HTTP or CCS to send messages to your app.
                    // The request to your server should be authenticated if your app
                    // is using accounts.
                    //sendRegistrationIdToBackend();
                    // For this demo: we don't need to send it because the device
                    // will send upstream messages to a server that echo back the
                    // message using the 'from' address in the message.

                    // Persist the registration ID - no need to register again.
                    storeRegistrationId(context, regId);
                } catch (IOException ex) {
                    msg = "Error :" + ex.getMessage();
                    // TODO: If there is an error, don't just keep trying to register.
                    // Require the user to click a button again, or perform
                    // exponential back-off.
                }
                return null;
            }
        }.execute(null, null, null);
    }

    /**
     * Stores the registration ID and app versionCode in the application's
     * {@code SharedPreferences}.
     *
     * @param context application's context.
     * @param regId registration ID
     */
    private void storeRegistrationId(Context context, String regId) {
        final SharedPreferences prefs = getGCMPreferences(context);
        int appVersion = getAppVersion(context);
        Log.i(LOG_TAG, "Saving regId on app version " + appVersion);
        SharedPreferences.Editor editor = prefs.edit();
        editor.putString(PROPERTY_REG_ID, regId);
        editor.putInt(PROPERTY_APP_VERSION, appVersion);
        editor.commit();
    }
=======
>>>>>>> b6d88a89
}<|MERGE_RESOLUTION|>--- conflicted
+++ resolved
@@ -35,18 +35,7 @@
     private final String LOG_TAG = MainActivity.class.getSimpleName();
     private static final String DETAILFRAGMENT_TAG = "DFTAG";
     private final static int PLAY_SERVICES_RESOLUTION_REQUEST = 9000;
-<<<<<<< HEAD
-    public static final String PROPERTY_REG_ID = "registration_id";
-    private static final String PROPERTY_APP_VERSION = "appVersion";
-
-    /**
-     * Substitute you own sender ID here. This is the project number you got
-     * from the API Console.
-     */
-    String SENDER_ID = "Your-Sender-ID";
-=======
     public static final String SENT_TOKEN_TO_SERVER = "sentTokenToServer";
->>>>>>> b6d88a89
 
     private boolean mTwoPane;
     private String mLocation;
@@ -86,19 +75,6 @@
         // our fake server. Because weather alerts are not a core feature of the app, this should
         // not affect the behavior of the app, from a user perspective.
         if (checkPlayServices()) {
-<<<<<<< HEAD
-            mGcm = GoogleCloudMessaging.getInstance(this);
-            String regId = getRegistrationId(this);
-
-            if (SENDER_ID.equals("Your-Sender-ID")) {
-                new AlertDialog.Builder(this)
-                .setTitle("Needs Sender ID")
-                .setMessage("GCM will not function in Sunshine until you replace your Sender ID with a Sender ID from the Google Developers Console.")
-                .setPositiveButton(android.R.string.ok, null)
-                .create().show();
-            } else if (regId.isEmpty()) {
-                registerInBackground(this);
-=======
             // Because this is the initial creation of the app, we'll want to be certain we have
             // a token. If we do not, then we will start the IntentService that will register this
             // application with GCM.
@@ -108,7 +84,6 @@
             if (!sentToken) {
                 Intent intent = new Intent(this, RegistrationIntentService.class);
                 startService(intent);
->>>>>>> b6d88a89
             }
         }
     }
@@ -196,116 +171,4 @@
         }
         return true;
     }
-<<<<<<< HEAD
-
-    /**
-     * Gets the current registration ID for application on GCM service.
-     * <p>
-     * If result is empty, the app needs to register.
-     *
-     * @return registration ID, or empty string if there is no existing
-     *         registration ID.
-     */
-    private String getRegistrationId(Context context) {
-        final SharedPreferences prefs = getGCMPreferences(context);
-        String registrationId = prefs.getString(PROPERTY_REG_ID, "");
-        if (registrationId.isEmpty()) {
-            Log.i(LOG_TAG, "GCM Registration not found.");
-            return "";
-        }
-
-        // Check if app was updated; if so, it must clear the registration ID
-        // since the existing registration ID is not guaranteed to work with
-        // the new app version.
-        int registeredVersion = prefs.getInt(PROPERTY_APP_VERSION, Integer.MIN_VALUE);
-        int currentVersion = getAppVersion(context);
-        if (registeredVersion != currentVersion) {
-            Log.i(LOG_TAG, "App version changed.");
-            return "";
-        }
-        return registrationId;
-    }
-
-    /**
-     * @return Application's {@code SharedPreferences}.
-     */
-    private SharedPreferences getGCMPreferences(Context context) {
-        // Sunshine persists the registration ID in shared preferences, but
-        // how you store the registration ID in your app is up to you. Just make sure
-        // that it is private!
-        return getSharedPreferences(MainActivity.class.getSimpleName(), Context.MODE_PRIVATE);
-    }
-
-    /**
-     * @return Application's version code from the {@code PackageManager}.
-     */
-    private static int getAppVersion(Context context) {
-        try {
-            PackageInfo packageInfo = context.getPackageManager()
-                    .getPackageInfo(context.getPackageName(), 0);
-            return packageInfo.versionCode;
-        } catch (PackageManager.NameNotFoundException e) {
-            // Should never happen. WHAT DID YOU DO?!?!
-            throw new RuntimeException("Could not get package name: " + e);
-        }
-    }
-
-    /**
-     * Registers the application with GCM servers asynchronously.
-     * <p>
-     * Stores the registration ID and app versionCode in the application's
-     * shared preferences.
-     */
-    private void registerInBackground(final Context context) {
-        new AsyncTask<Void, Void, Void>() {
-            @Override
-            protected Void doInBackground(Void... params) {
-                String msg = "";
-                try {
-                    if (mGcm == null) {
-                        mGcm = GoogleCloudMessaging.getInstance(context);
-                    }
-                    String regId = mGcm.register(SENDER_ID);
-                    msg = "Device registered, registration ID=" + regId;
-
-                    // You should send the registration ID to your server over HTTP,
-                    // so it can use GCM/HTTP or CCS to send messages to your app.
-                    // The request to your server should be authenticated if your app
-                    // is using accounts.
-                    //sendRegistrationIdToBackend();
-                    // For this demo: we don't need to send it because the device
-                    // will send upstream messages to a server that echo back the
-                    // message using the 'from' address in the message.
-
-                    // Persist the registration ID - no need to register again.
-                    storeRegistrationId(context, regId);
-                } catch (IOException ex) {
-                    msg = "Error :" + ex.getMessage();
-                    // TODO: If there is an error, don't just keep trying to register.
-                    // Require the user to click a button again, or perform
-                    // exponential back-off.
-                }
-                return null;
-            }
-        }.execute(null, null, null);
-    }
-
-    /**
-     * Stores the registration ID and app versionCode in the application's
-     * {@code SharedPreferences}.
-     *
-     * @param context application's context.
-     * @param regId registration ID
-     */
-    private void storeRegistrationId(Context context, String regId) {
-        final SharedPreferences prefs = getGCMPreferences(context);
-        int appVersion = getAppVersion(context);
-        Log.i(LOG_TAG, "Saving regId on app version " + appVersion);
-        SharedPreferences.Editor editor = prefs.edit();
-        editor.putString(PROPERTY_REG_ID, regId);
-        editor.putInt(PROPERTY_APP_VERSION, appVersion);
-        editor.commit();
-    }
-=======
->>>>>>> b6d88a89
 }